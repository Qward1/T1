﻿<!DOCTYPE html>
<html lang="ru">
<head>
    <meta charset="UTF-8" />
    <meta name="viewport" content="width=device-width, initial-scale=1.0" />
    <title>Поддержка клиентов</title>
    <link rel="stylesheet" href="https://fonts.googleapis.com/css2?family=Inter:wght@400;500;600&display=swap" />
    <style>
        :root {
            --bg: #f4f6fb;
            --card-bg: #ffffff;
            --primary: #1877f2;
            --primary-dark: #145fcb;
            --border: #dde3f0;
            --text-primary: #1f2230;
            --text-muted: #6b7280;
            --user-bg: linear-gradient(135deg, #1877f2, #1b4de2);
            --bot-bg: #f0f4ff;
        }

        * {
            box-sizing: border-box;
        }

        body {
            margin: 0;
            font-family: 'Inter', sans-serif;
            background: var(--bg);
            color: var(--text-primary);
            min-height: 100vh;
            display: flex;
            justify-content: center;
            align-items: flex-start;
            padding: 28px 12px;
        }

        main {
            width: min(800px, 100%);
            background: var(--card-bg);
            border-radius: 20px;
            box-shadow: 0 20px 48px rgba(16, 24, 40, 0.12);
            display: flex;
            flex-direction: column;
            overflow: hidden;
        }

        header {
            padding: 24px 28px 22px;
            border-bottom: 1px solid var(--border);
        }

        header h1 {
            margin: 0;
            font-size: 24px;
            font-weight: 600;
        }

        header p {
            margin: 8px 0 0;
            color: var(--text-muted);
            font-size: 14px;
        }

        #messages {
            flex: 1;
            padding: 26px;
            display: flex;
            flex-direction: column;
            gap: 14px;
            overflow-y: auto;
            background: linear-gradient(180deg, rgba(24, 119, 242, 0.02), rgba(24, 119, 242, 0));
        }

        .bubble {
            max-width: 80%;
            padding: 14px 16px;
            border-radius: 16px;
            line-height: 1.45;
            font-size: 15px;
            position: relative;
            box-shadow: 0 12px 24px rgba(15, 23, 42, 0.08);
            white-space: pre-wrap;
        }

        .bubble.user {
            align-self: flex-end;
            color: #fff;
            background: var(--user-bg);
            border-bottom-right-radius: 6px;
        }

        .bubble.bot {
            align-self: flex-start;
            background: var(--bot-bg);
            border-bottom-left-radius: 6px;
        }

        .meta {
            margin-top: 6px;
            font-size: 12px;
            color: var(--text-muted);
            display: flex;
            gap: 16px;
            flex-wrap: wrap;
        }

        .feedback-actions {
            margin-top: 12px;
            display: flex;
            flex-wrap: wrap;
            gap: 8px;
            align-items: center;
        }

        .feedback-label {
            font-size: 13px;
            color: var(--text-muted);
        }

        .feedback-button {
            border: 1px solid var(--border);
            background: #fff;
            color: var(--text-primary);
            border-radius: 999px;
            padding: 6px 14px;
            font-size: 13px;
            font-weight: 500;
            cursor: pointer;
            transition: background 0.2s ease, border-color 0.2s ease, color 0.2s ease;
        }

        .feedback-button:hover:not(:disabled) {
            background: rgba(24, 119, 242, 0.08);
            border-color: rgba(24, 119, 242, 0.4);
        }

        .feedback-button:disabled {
            opacity: 0.6;
            cursor: default;
        }

        .feedback-button.primary {
            background: var(--primary);
            color: #fff;
            border-color: transparent;
        }

        .feedback-button.primary:hover:not(:disabled) {
            background: var(--primary-dark);
        }

        .feedback-note {
            font-size: 13px;
            color: var(--text-muted);
        }

        form {
            border-top: 1px solid var(--border);
            padding: 22px 26px;
            display: flex;
            gap: 12px;
        }

        textarea {
            flex: 1;
            resize: none;
            border: 1px solid var(--border);
            border-radius: 12px;
            padding: 12px 14px;
            font-family: inherit;
            font-size: 15px;
            transition: border 0.2s ease, box-shadow 0.2s ease;
            min-height: 58px;
        }

        textarea:focus {
            outline: none;
            border-color: rgba(24, 119, 242, 0.7);
            box-shadow: 0 0 0 3px rgba(24, 119, 242, 0.15);
        }

        button {
            background: var(--primary);
            color: white;
            font-weight: 600;
            border: none;
            border-radius: 12px;
            padding: 0 26px;
            cursor: pointer;
            transition: background 0.2s ease, transform 0.1s ease;
            min-width: 120px;
        }

        button:hover {
            background: var(--primary-dark);
            transform: translateY(-1px);
        }

        button:disabled {
            background: var(--border);
            color: var(--text-muted);
            cursor: not-allowed;
            transform: none;
        }

        #status {
            padding: 14px 26px;
            border-top: 1px solid var(--border);
            font-size: 13px;
            color: var(--text-muted);
            background: rgba(24, 119, 242, 0.05);
        }

        @media (max-width: 600px) {
            body {
                padding: 18px 10px;
            }

            main {
                border-radius: 16px;
            }

            header {
                padding: 20px;
            }

            form {
                flex-direction: column;
            }

            button {
                width: 100%;
                min-height: 44px;
            }

        }
    </style>
</head>
<body>
    <main>
        <header>
            <h1>Служба поддержки</h1>
            <p>Задайте вопрос — оператор ответит в ближайшее время</p>
        </header>

        <section id="messages" aria-live="polite">
            <div class="bubble bot">
                Привет! Чем могу помочь?
                <div class="meta">
                    <span>Система</span>
                </div>
            </div>
        </section>

        <form id="message-form" autocomplete="off">
            <textarea
                id="message-input"
                placeholder="Напишите сообщение..."
                required
                minlength="1"
            ></textarea>
            <button type="submit" id="send-button">Отправить</button>
        </form>

        <div id="status">Готов к приёму сообщений</div>
<<<<<<< HEAD
=======

        
>>>>>>> 43c8d84a
    </main>

    <script type="module" src="./app.js"></script>
</body>
</html><|MERGE_RESOLUTION|>--- conflicted
+++ resolved
@@ -263,11 +263,8 @@
         </form>
 
         <div id="status">Готов к приёму сообщений</div>
-<<<<<<< HEAD
-=======
 
         
->>>>>>> 43c8d84a
     </main>
 
     <script type="module" src="./app.js"></script>
