--- conflicted
+++ resolved
@@ -959,16 +959,12 @@
     setSelectedResult(primaryId, { rerender: false });
 
     renderResults(state.lastResults);
-<<<<<<< HEAD
     if (!state.lastResults.length) {
       showBanner(
         `Подходящего ответа нет (score < ${SCORE_THRESHOLD.toFixed(1)}).`,
         "info"
       );
     }
-=======
-
->>>>>>> 2867b751
     updateClassification(classifyResult.raw);
 
     if (!silent) {
@@ -1095,12 +1091,14 @@
 
   }
 
-  const refreshButton = document.querySelector("#chatRefresh");
-
-  if (refreshButton) {
-
-    refreshButton.addEventListener("click", () => refreshChatHistory());
-
+  const textarea = document.querySelector("#clientRequest");
+  if (textarea) {
+    textarea.addEventListener("keydown", (event) => {
+      if (event.key === "Enter" && (event.ctrlKey || event.metaKey)) {
+        event.preventDefault();
+        runWorkflow();
+      }
+    });
   }
 
   const spellButton = document.querySelector("#spellCheck");
