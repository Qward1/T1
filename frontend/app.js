--- conflicted
+++ resolved
@@ -648,13 +648,8 @@
   if (!visibleItems.length) {
     const empty = document.createElement("li");
     empty.className = "similar-question";
-<<<<<<< HEAD
-    const thresholdText = SCORE_THRESHOLD.toFixed(2);
+    const thresholdText = SCORE_THRESHOLD.toFixed(1);
     empty.innerHTML = `<div class="question-title">Подходящего ответа нет (score &lt; ${thresholdText}).</div>`;
-=======
-    const thresholdText = SCORE_THRESHOLD.toFixed(1);
-    empty.innerHTML = `<div class="question-title">Подходящего ответа нет.</div>`;
->>>>>>> 43c8d84a
     root.appendChild(empty);
     return;
   }
@@ -984,11 +979,7 @@
     renderResults(state.lastResults);
     if (!state.lastResults.length) {
       showBanner(
-<<<<<<< HEAD
-        `Подходящего ответа нет (score < ${SCORE_THRESHOLD.toFixed(2)}).`,
-=======
-        `Подходящего ответа нет.`,
->>>>>>> 43c8d84a
+        `Подходящего ответа нет (score < ${SCORE_THRESHOLD.toFixed(1)}).`,
         "info"
       );
     }
